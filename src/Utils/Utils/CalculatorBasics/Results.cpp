/**
 * @file
 * @copyright This code is licensed under the 3-clause BSD license.\n
 *            Copyright ETH Zurich, Laboratory for Physical Chemistry, Reiher Group.\n
 *            See LICENSE.txt for details.
 */

#include "Utils/CalculatorBasics/Results.h"
#include "PropertyList.h"
#include "Utils/Bonds/BondOrderCollection.h"
#include <boost/optional.hpp>

namespace Scine {
namespace Utils {

<<<<<<< HEAD
struct Results::Impl {
  boost::optional<std::string> description;
  boost::optional<double> energy;
  boost::optional<GradientCollection> gradients;
  boost::optional<HessianMatrix> hessian;
  boost::optional<Dipole> dipole;
  boost::optional<DipoleGradient> dipoleGradient;
  boost::optional<DipoleMatrix> dipoleMatrixAO, dipoleMatrixMO;
  boost::optional<Eigen::MatrixXd> oneElectronMatrix;
  boost::optional<SpinAdaptedMatrix> twoElectronMatrix;
  boost::optional<BondOrderCollection> bondOrders;
  boost::optional<MolecularOrbitals> orbitals;
};

Results::Results() : pImpl_(std::make_unique<Impl>()) {
}

Results::Results(Results&& /*rhs*/) noexcept = default;

Results::Results(const Results& rhs) : Results() {
  if (rhs.hasDescription())
    setDescription(rhs.getDescription());
  if (rhs.hasEnergy())
    setEnergy(rhs.getEnergy());
  if (rhs.hasGradients())
    setGradients(rhs.getGradients());
  if (rhs.hasHessian())
    setHessian(rhs.getHessian());
  if (rhs.hasDipole())
    setDipole(rhs.getDipole());
  if (rhs.hasDipoleGradient())
    setDipoleGradient(rhs.getDipoleGradient());
  if (rhs.hasAODipoleMatrix())
    setAODipoleMatrix(rhs.getAODipoleMatrix());
  if (rhs.hasMODipoleMatrix())
    setMODipoleMatrix(rhs.getMODipoleMatrix());
  if (rhs.hasOneElectronMatrix())
    setOneElectronMatrix(rhs.getOneElectronMatrix());
  if (rhs.hasTwoElectronMatrix())
    setTwoElectronMatrix(rhs.getTwoElectronMatrix());
  if (rhs.hasBondOrders())
    setBondOrders(rhs.getBondOrders());
  if (rhs.hasMolecularOrbitals())
    setMolecularOrbitals(rhs.getMolecularOrbitals());
}
=======
Results::Results() = default;
Results::Results(Results&& /*rhs*/) noexcept = default;
Results::Results(const Results& rhs) = default;
>>>>>>> 213ed5ac

Results& Results::operator=(const Results& rhs) {
  static_assert(std::is_move_assignable<Results>::value, "Must be move assignable!");
  *this = Results(rhs);
  return *this;
}

PropertyList Results::allContainedProperties() const {
  PropertyList propertyList;
  // Loop over all possible properties and check whether they are available
  for (unsigned i = 0; i < allProperties.size(); ++i) {
    if (resultsMap_.find(allProperties.at(i)) != resultsMap_.end()) {
      propertyList.addProperty(allProperties.at(i));
    }
  }
  return propertyList;
}

Results::~Results() = default;

Results& Results::operator=(Results&& /*rhs*/) noexcept = default;

bool Results::hasMolecularOrbitals() const {
  return static_cast<bool>(pImpl_->orbitals);
}

void Results::setMolecularOrbitals(Utils::MolecularOrbitals orbitals) {
  pImpl_->orbitals = std::move(orbitals);
}

const Utils::MolecularOrbitals& Results::getMolecularOrbitals() const {
  if (!hasMolecularOrbitals()) {
    throw PropertyNotPresentException();
  }
  return *pImpl_->orbitals;
}

Utils::MolecularOrbitals Results::takeMolecularOrbitals() {
  if (!hasMolecularOrbitals()) {
    throw PropertyNotPresentException();
  }
  auto orbitals = std::move(*pImpl_->orbitals);
  pImpl_->orbitals = boost::none;
  return orbitals;
}

} // namespace Utils
} // namespace Scine<|MERGE_RESOLUTION|>--- conflicted
+++ resolved
@@ -13,57 +13,9 @@
 namespace Scine {
 namespace Utils {
 
-<<<<<<< HEAD
-struct Results::Impl {
-  boost::optional<std::string> description;
-  boost::optional<double> energy;
-  boost::optional<GradientCollection> gradients;
-  boost::optional<HessianMatrix> hessian;
-  boost::optional<Dipole> dipole;
-  boost::optional<DipoleGradient> dipoleGradient;
-  boost::optional<DipoleMatrix> dipoleMatrixAO, dipoleMatrixMO;
-  boost::optional<Eigen::MatrixXd> oneElectronMatrix;
-  boost::optional<SpinAdaptedMatrix> twoElectronMatrix;
-  boost::optional<BondOrderCollection> bondOrders;
-  boost::optional<MolecularOrbitals> orbitals;
-};
-
-Results::Results() : pImpl_(std::make_unique<Impl>()) {
-}
-
-Results::Results(Results&& /*rhs*/) noexcept = default;
-
-Results::Results(const Results& rhs) : Results() {
-  if (rhs.hasDescription())
-    setDescription(rhs.getDescription());
-  if (rhs.hasEnergy())
-    setEnergy(rhs.getEnergy());
-  if (rhs.hasGradients())
-    setGradients(rhs.getGradients());
-  if (rhs.hasHessian())
-    setHessian(rhs.getHessian());
-  if (rhs.hasDipole())
-    setDipole(rhs.getDipole());
-  if (rhs.hasDipoleGradient())
-    setDipoleGradient(rhs.getDipoleGradient());
-  if (rhs.hasAODipoleMatrix())
-    setAODipoleMatrix(rhs.getAODipoleMatrix());
-  if (rhs.hasMODipoleMatrix())
-    setMODipoleMatrix(rhs.getMODipoleMatrix());
-  if (rhs.hasOneElectronMatrix())
-    setOneElectronMatrix(rhs.getOneElectronMatrix());
-  if (rhs.hasTwoElectronMatrix())
-    setTwoElectronMatrix(rhs.getTwoElectronMatrix());
-  if (rhs.hasBondOrders())
-    setBondOrders(rhs.getBondOrders());
-  if (rhs.hasMolecularOrbitals())
-    setMolecularOrbitals(rhs.getMolecularOrbitals());
-}
-=======
 Results::Results() = default;
 Results::Results(Results&& /*rhs*/) noexcept = default;
 Results::Results(const Results& rhs) = default;
->>>>>>> 213ed5ac
 
 Results& Results::operator=(const Results& rhs) {
   static_assert(std::is_move_assignable<Results>::value, "Must be move assignable!");
@@ -85,30 +37,5 @@
 Results::~Results() = default;
 
 Results& Results::operator=(Results&& /*rhs*/) noexcept = default;
-
-bool Results::hasMolecularOrbitals() const {
-  return static_cast<bool>(pImpl_->orbitals);
-}
-
-void Results::setMolecularOrbitals(Utils::MolecularOrbitals orbitals) {
-  pImpl_->orbitals = std::move(orbitals);
-}
-
-const Utils::MolecularOrbitals& Results::getMolecularOrbitals() const {
-  if (!hasMolecularOrbitals()) {
-    throw PropertyNotPresentException();
-  }
-  return *pImpl_->orbitals;
-}
-
-Utils::MolecularOrbitals Results::takeMolecularOrbitals() {
-  if (!hasMolecularOrbitals()) {
-    throw PropertyNotPresentException();
-  }
-  auto orbitals = std::move(*pImpl_->orbitals);
-  pImpl_->orbitals = boost::none;
-  return orbitals;
-}
-
 } // namespace Utils
 } // namespace Scine